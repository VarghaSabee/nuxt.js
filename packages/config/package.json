{
  "name": "@nuxt/config",
  "version": "2.3.2",
  "repository": "nuxt/nuxt.js",
  "license": "MIT",
  "files": [
    "dist"
  ],
  "main": "dist/config.js",
  "dependencies": {
<<<<<<< HEAD
    "@nuxt/common": "^2.3.1",
=======
    "@nuxt/common": "2.3.2",
>>>>>>> 205c9d38
    "consola": "^2.3.0",
    "lodash": "^4.17.11",
    "std-env": "^2.2.1"
  },
  "publishConfig": {
    "access": "public"
  },
  "gitHead": "6b4a5db7f69bc82099a667be78330b9114e9cb22"
}<|MERGE_RESOLUTION|>--- conflicted
+++ resolved
@@ -8,11 +8,7 @@
   ],
   "main": "dist/config.js",
   "dependencies": {
-<<<<<<< HEAD
-    "@nuxt/common": "^2.3.1",
-=======
     "@nuxt/common": "2.3.2",
->>>>>>> 205c9d38
     "consola": "^2.3.0",
     "lodash": "^4.17.11",
     "std-env": "^2.2.1"
