{
  "name": "@nuxt/cli",
<<<<<<< HEAD
  "version": "2.4.1",
=======
  "version": "2.4.2",
>>>>>>> 32b0f155
  "repository": "nuxt/nuxt.js",
  "license": "MIT",
  "files": [
    "bin",
    "dist"
  ],
  "main": "dist/cli.js",
  "bin": {
    "nuxt-cli": "bin/nuxt-cli.js"
  },
  "dependencies": {
<<<<<<< HEAD
    "@nuxt/config": "2.4.1",
=======
    "@nuxt/config": "2.4.2",
>>>>>>> 32b0f155
    "boxen": "^2.1.0",
    "chalk": "^2.4.2",
    "consola": "^2.3.2",
    "esm": "^3.1.4",
    "execa": "^1.0.0",
    "minimist": "^1.2.0",
    "pretty-bytes": "^5.1.0",
    "std-env": "^2.2.1",
    "wrap-ansi": "^4.0.0"
  },
  "publishConfig": {
    "access": "public"
  }
}<|MERGE_RESOLUTION|>--- conflicted
+++ resolved
@@ -1,10 +1,6 @@
 {
   "name": "@nuxt/cli",
-<<<<<<< HEAD
-  "version": "2.4.1",
-=======
   "version": "2.4.2",
->>>>>>> 32b0f155
   "repository": "nuxt/nuxt.js",
   "license": "MIT",
   "files": [
@@ -16,11 +12,7 @@
     "nuxt-cli": "bin/nuxt-cli.js"
   },
   "dependencies": {
-<<<<<<< HEAD
-    "@nuxt/config": "2.4.1",
-=======
     "@nuxt/config": "2.4.2",
->>>>>>> 32b0f155
     "boxen": "^2.1.0",
     "chalk": "^2.4.2",
     "consola": "^2.3.2",
