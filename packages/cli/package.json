--- conflicted
+++ resolved
@@ -12,14 +12,9 @@
     "nuxt-cli": "bin/nuxt-cli.js"
   },
   "dependencies": {
-<<<<<<< HEAD
-    "@nuxt/config": "2.6.2",
-    "@nuxt/utils": "2.6.2",
-    "@nuxt/workers": "0.0.0",
-=======
     "@nuxt/config": "2.6.3",
     "@nuxt/utils": "2.6.3",
->>>>>>> b7284e1b
+    "@nuxt/workers": "0.0.0",
     "boxen": "^3.1.0",
     "chalk": "^2.4.2",
     "consola": "^2.6.0",
