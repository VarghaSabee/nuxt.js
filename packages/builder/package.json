--- conflicted
+++ resolved
@@ -9,17 +9,10 @@
   "main": "dist/builder.js",
   "dependencies": {
     "@nuxt/devalue": "^1.2.0",
-<<<<<<< HEAD
-    "@nuxt/utils": "2.4.2",
-    "@nuxt/vue-app": "2.4.2",
+    "@nuxt/utils": "2.4.3",
+    "@nuxt/vue-app": "2.4.3",
     "chokidar": "^2.1.0",
     "consola": "^2.4.0",
-=======
-    "@nuxt/utils": "2.4.3",
-    "@nuxt/vue-app": "2.4.3",
-    "chokidar": "^2.0.4",
-    "consola": "^2.3.2",
->>>>>>> 1be455f5
     "fs-extra": "^7.0.1",
     "glob": "^7.1.3",
     "hash-sum": "^1.0.2",
