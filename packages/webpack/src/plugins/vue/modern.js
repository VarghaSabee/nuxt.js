--- conflicted
+++ resolved
@@ -73,16 +73,6 @@
           }
         })
 
-<<<<<<< HEAD
-        // inject Safari 10 nomodule fix
-        data.bodyTags.push({
-          tagName: 'script',
-          closeTag: true,
-          innerHTML: ModernModePlugin.safariFix
-        })
-
-=======
->>>>>>> ecf76d91
         // inject links for legacy assets as <script nomodule>
         const fileName = data.plugin.options.filename
         const legacyAssets = (await this.getAssets(fileName))
@@ -99,16 +89,14 @@
 
       HTMLPlugin.getHooks(compilation).beforeEmit.tapAsync(ID, (data, cb) => {
         data.html = data.html.replace(/\snomodule="">/g, ' nomodule>')
-<<<<<<< HEAD
-        cb(null, data)
-=======
 
         // inject Safari 10 nomodule fix
         data.html = data.html.replace(
           /(<\/body\s*>)/i,
           match => `<script>${ModernModePlugin.safariFix}</script>${match}`
         )
->>>>>>> ecf76d91
+
+        cb(null, data)
       })
     })
   }
