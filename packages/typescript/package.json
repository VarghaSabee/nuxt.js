--- conflicted
+++ resolved
@@ -8,13 +8,6 @@
   ],
   "main": "dist/typescript.js",
   "dependencies": {
-<<<<<<< HEAD
-    "@types/node": "^11.10.4",
-    "chalk": "^2.4.2",
-    "consola": "^2.5.6",
-    "enquirer": "^2.3.0",
-    "fork-ts-checker-webpack-plugin": "^1.0.0-alpha.6",
-=======
     "@types/chokidar": "^2.1.3",
     "@types/compression": "^0.0.36",
     "@types/etag": "^1.8.0",
@@ -30,7 +23,6 @@
     "@types/webpack-hot-middleware": "^2.16.5",
     "consola": "^2.5.8",
     "fork-ts-checker-webpack-plugin": "^1.0.1",
->>>>>>> 7770a833
     "fs-extra": "^7.0.1",
     "ts-loader": "^5.3.3",
     "typescript": "^3.4.1"
