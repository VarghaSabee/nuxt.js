{
  "name": "nuxt-start",
  "version": "2.4.5",
  "description": "Starts Nuxt.js Application in production mode",
  "keywords": [
    "nuxt",
    "nuxt.js",
    "nuxtjs",
    "ssr",
    "vue",
    "vue isomorphic",
    "vue server side",
    "vue ssr",
    "vue universal",
    "vue versatile",
    "vue.js",
    "vuejs"
  ],
  "homepage": "https://github.com/nuxt/nuxt.js#readme",
  "repository": "nuxt/nuxt.js",
  "license": "MIT",
  "contributors": [
    {
      "name": "Sebastien Chopin (@Atinux)"
    },
    {
      "name": "Alexandre Chopin (@alexchopin)"
    },
    {
      "name": "Pooya Parsa (@pi0)"
    },
    {
      "name": "Clark Du (@clarkdo)"
    },
    {
      "name": "Jonas Galvez (@galvez)"
    },
    {
      "name": "Alexander Lichter (@manniL)"
    },
    {
      "name": "Dmitry Molotkov (@aldarund)"
    },
    {
      "name": "Kevin Marrec (@kevinmarrec)"
    }
  ],
  "files": [
    "bin",
    "dist"
  ],
  "main": "dist/nuxt-start.js",
  "bin": "bin/nuxt-start.js",
  "dependencies": {
<<<<<<< HEAD
    "@nuxt/cli": "2.4.3",
    "@nuxt/core": "2.4.3",
    "node-fetch": "^2.3.0",
    "vue": "^2.6.7",
=======
    "@nuxt/cli": "2.4.5",
    "@nuxt/core": "2.4.5",
    "vue": "^2.5.22",
>>>>>>> 0ad13e04
    "vue-meta": "^1.5.8",
    "vue-no-ssr": "^1.1.1",
    "vue-router": "^3.0.2",
    "vuex": "^3.1.0"
  },
  "engines": {
    "node": ">=8.0.0",
    "npm": ">=5.0.0"
  }
}<|MERGE_RESOLUTION|>--- conflicted
+++ resolved
@@ -52,16 +52,10 @@
   "main": "dist/nuxt-start.js",
   "bin": "bin/nuxt-start.js",
   "dependencies": {
-<<<<<<< HEAD
-    "@nuxt/cli": "2.4.3",
-    "@nuxt/core": "2.4.3",
+    "@nuxt/cli": "2.4.5",
+    "@nuxt/core": "2.4.5",
     "node-fetch": "^2.3.0",
     "vue": "^2.6.7",
-=======
-    "@nuxt/cli": "2.4.5",
-    "@nuxt/core": "2.4.5",
-    "vue": "^2.5.22",
->>>>>>> 0ad13e04
     "vue-meta": "^1.5.8",
     "vue-no-ssr": "^1.1.1",
     "vue-router": "^3.0.2",
